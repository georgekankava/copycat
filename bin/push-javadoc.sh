#!/bin/sh
# Pushes javadocs for an given release version
# Run from top level dir

<<<<<<< HEAD
REPO="atomix/copycat"
=======
PROJECT=catalogue
>>>>>>> 70c10ac6

echo "Enter the API version to generate docs for: "
read apiVersion

rm -rf target/docs
git clone git@github.com:atomix/atomix.github.io.git target/docs > /dev/null
mvn javadoc:javadoc -Djv=$apiVersion
git rm -rf target/docs/$PROJECT/api/$apiVersion
mv target/site/apidocs/api/$apiVersion target/docs/$PROJECT/api
cd target/docs
git add -A -f $PROJECT/api/$apiVersion
git commit -m "Updated JavaDocs for $apiVersion"
git push -fq origin master > /dev/null

echo "Published $apiVersion Javadoc to atomix.github.io.\n"<|MERGE_RESOLUTION|>--- conflicted
+++ resolved
@@ -2,11 +2,7 @@
 # Pushes javadocs for an given release version
 # Run from top level dir
 
-<<<<<<< HEAD
-REPO="atomix/copycat"
-=======
-PROJECT=catalogue
->>>>>>> 70c10ac6
+PROJECT=copycat
 
 echo "Enter the API version to generate docs for: "
 read apiVersion
